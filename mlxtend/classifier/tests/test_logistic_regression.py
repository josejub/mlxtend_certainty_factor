--- conflicted
+++ resolved
@@ -72,9 +72,5 @@
 
     np.testing.assert_almost_equal(lr.w_, expect_weights, 2)
     acc = sum(y_pred == y) / float(len(y))
-<<<<<<< HEAD
-    assert(acc == 1.0)
-=======
-    print(acc)
-    assert(acc == 0.97)
->>>>>>> 9e34b315
+
+    assert(acc == 0.97)