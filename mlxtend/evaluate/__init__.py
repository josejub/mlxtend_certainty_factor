--- conflicted
+++ resolved
@@ -54,8 +54,5 @@
     "bias_variance_decomp",
     "accuracy_score",
     "create_counterfactual",
-<<<<<<< HEAD
-    "GroupTimeSeriesSplit",
-=======
->>>>>>> 9b79aeb4
+    "GroupTimeSeriesSplit"
 ]